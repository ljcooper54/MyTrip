--- conflicted
+++ resolved
@@ -18,58 +18,7 @@
     // nearestPlaceName returns the closest human-friendly location label for a coordinate.
     // end nearestPlaceName
     func nearestPlaceName(near coordinate: CLLocationCoordinate2D) async throws -> String {
-        currentSearch?.cancel()
-        currentSearch = nil
-
-        // Prefer a slightly wider span so we capture the nearest city/town rather than a tiny POI.
-        let region = MKCoordinateRegion(center: coordinate,
-                                        span: MKCoordinateSpan(latitudeDelta: 0.18, longitudeDelta: 0.18))
-
-        // First attempt: ask MapKit for nearby addresses/POIs with a generic "city" query to bias towns.
-        let primaryRequest = MKLocalSearch.Request()
-        primaryRequest.region = region
-        primaryRequest.naturalLanguageQuery = "city"
-        primaryRequest.resultTypes = [.address, .pointOfInterest]
-
-        // Backup attempt with an empty query if the first search returns nothing.
-        let fallbackRequest = MKLocalSearch.Request()
-        fallbackRequest.region = region
-        fallbackRequest.resultTypes = [.address, .pointOfInterest]
-
-        let response = try await performSearch(primaryRequest) ?? performSearch(fallbackRequest)
-        guard let item = response?.mapItems.first else { return "Unknown location" }
-
-        // Prefer a city-level description: City, State, Country. If unavailable, fall back to the item's name.
-        let placemark = item.placemark
-        let placeParts: [String] = [placemark.locality, placemark.administrativeArea, placemark.country]
-            .compactMap { value -> String? in
-                guard let trimmed = value?.trimmingCharacters(in: .whitespacesAndNewlines), !trimmed.isEmpty else {
-                    return nil
-                }
-                return trimmed
-            }
-
-        let joinedParts = placeParts.joined(separator: ", ")
-        if !joinedParts.isEmpty { return joinedParts }
-
-        if let name = item.name?.trimmingCharacters(in: .whitespacesAndNewlines), !name.isEmpty {
-            return name
-        }
-
-        return "Unknown location"
-    } // end nearestPlaceName
-
-    /// performSearch wraps MKLocalSearch start/cancel handling and returns nil when empty results are found.
-    private func performSearch(_ request: MKLocalSearch.Request) async throws -> MKLocalSearch.Response? {
         currentSearch?.cancel(); currentSearch = nil
-<<<<<<< HEAD
-        let search = MKLocalSearch(request: request)
-        currentSearch = search
-        let response = try await search.start()
-        currentSearch = nil
-        return response.mapItems.isEmpty ? nil : response
-    } // end func performSearch
-=======
 
         let location = CLLocation(latitude: coordinate.latitude, longitude: coordinate.longitude)
         if let placemark = try? await geocoder.reverseGeocodeLocation(location).first {
@@ -110,8 +59,7 @@
         }
 
         return "Unknown location"
-    } // end func nearestPlaceName(near:)
-} // end final class ReverseGeocoderService
+    } // end nearestPlaceName
 
         guard let item = response.mapItems.first else { return "Unknown location" }
 
@@ -133,5 +81,4 @@
         if !joinedParts.isEmpty { return joinedParts }
         return "Unknown location"
     } // end nearestPlaceName
->>>>>>> d298e3a9
 } // end ReverseGeocoderService