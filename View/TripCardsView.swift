// Copyright 2025 H2so4 Consulting LLC
// File: View/TripCardsView.swift

import SwiftUI
import CoreLocation

/// TripCardsView shows the horizontally swipable deck of trip cards,
/// with red arrows as swipe affordances and delete + auto-naming support.
/// TripCardsView
struct TripCardsView: View {
    /// Binding into the array of trips owned by PlannerView.
    @Binding var trips: [Trip]

    /// The index of the currently visible card.
    @State private var selectedIndex: Int = 0

    /// Last date the user interacted with; used as the default for new cards.
    @State private var lastUsedDate: Date = Date()

    /// Index pending deletion (for confirmation alert).
    @State private var pendingDeleteIndex: Int? = nil

    var body: some View {
        VStack(spacing: 12) {
            GeometryReader { geo in
                ZStack {
                    if !trips.isEmpty {
                        TabView(selection: $selectedIndex) {
                            ForEach(Array(trips.enumerated()), id: \.element.id) { idx, _ in
                                TripCardView(
                                    place: Binding(
                                        get: { trips[idx].place },
                                        set: { trips[idx].place = $0 }
                                    ),
                                    date: Binding(
                                        get: { trips[idx].date },
                                        set: { trips[idx].date = $0 }
                                    ),
                                    coordinate: Binding(
                                        get: { trips[idx].coordinate },
                                        set: { trips[idx].coordinate = $0 }
                                    ),
                                    images: Binding(
                                        get: { trips[idx].images },
                                        set: { trips[idx].images = $0 }
                                    ),
                                    onPickLocation: {
                                        // No-op hook for now; all work is handled inside TripCardView.
                                    },
                                    onAddPhoto: {
                                        // No-op hook for now; all work is handled inside TripCardView.
                                    },
                                    onSuggestPhoto: {
                                        // Suggest logic lives inside TripCardView; nothing extra here.
                                    },
                                    onDeleteTapped: {
                                        pendingDeleteIndex = idx
                                    },
                                    onCoordinateSetNeedsName: { coord in
                                        Task {
                                            await fillPlaceNameIfNeeded(
                                                forIndex: idx,
                                                coordinate: coord
                                            )
                                        }
                                    }
                                )
                                .frame(width: geo.size.width * 0.9)
                                .tag(idx)
                            } // end ForEach
                        }
                        .tabViewStyle(.page(indexDisplayMode: .never))

                        // Red arrows just outside the card at the bottom as swipe affordances.
                        HStack {
                            if hasPrevious {
                                arrowView(systemName: "chevron.left")
                                    .onTapGesture {
                                        move(-1)
                                    }
                            } else {
                                Spacer().frame(width: 32)
                            }

                            Spacer()

                            if hasNext {
                                arrowView(systemName: "chevron.right")
                                    .onTapGesture {
                                        move(1)
                                    }
                            } else {
                                Spacer().frame(width: 32)
                            }
                        }
                        .padding(.horizontal, 8)
                        .padding(.bottom, 4)
                        .frame(maxHeight: .infinity, alignment: .bottom)
                    } else {
                        Text("Tap + to add your first trip.")
                            .foregroundStyle(.secondary)
                    }
                }
            }
            .frame(height: 380)
        }
        .onAppear {
            if let latest = trips.last?.date ?? trips.map(\.date).max() {
                lastUsedDate = latest
            }
        }
        .onChange(of: trips) { oldValue, newValue in
            // Track the most recently edited/added date so new cards inherit it.
            if let changed = newValue.enumerated().first(where: { idx, trip in
                idx >= oldValue.count || oldValue[idx].date != trip.date
            }) {
                lastUsedDate = changed.element.date
            } else if let latest = newValue.last?.date ?? newValue.map(\.date).max() {
                lastUsedDate = latest
            }
        }
        .alert("Delete this trip?", isPresented: Binding(
            get: { pendingDeleteIndex != nil },
            set: { newValue in
                if !newValue { pendingDeleteIndex = nil }
            }
        )) {
            Button("Cancel", role: .cancel) { }
            Button("Delete", role: .destructive) {
                if let index = pendingDeleteIndex {
                    deleteTrip(at: index)
                }
            }
        } message: {
            Text("This action cannot be undone.")
        }
    } // end var body  // TripCardsView

    /// Red circular arrow shown just outside the card.
    private func arrowView(systemName: String) -> some View {
        Image(systemName: systemName)
            .font(.title3.weight(.bold))
            .foregroundColor(.red)
            .padding(6)
            .background(
                Circle()
                    .strokeBorder(Color.red, lineWidth: 1.5)
                    .background(Circle().fill(Color(.systemBackground)))
            )
            .offset(y: 12) // sit slightly below the card edge
    } // end func arrowView

    /// Whether there is a previous card to the left.
    private var hasPrevious: Bool {
        selectedIndex > 0 && selectedIndex < trips.count
    } // end var hasPrevious

    /// Whether there is a next card to the right.
    private var hasNext: Bool {
        !trips.isEmpty && selectedIndex < trips.count - 1
    } // end var hasNext

    /// Moves selection left (-1) or right (+1) if possible.
    private func move(_ delta: Int) {
        let newIndex = selectedIndex + delta
        guard newIndex >= 0 && newIndex < trips.count else { return }
        selectedIndex = newIndex
    } // end func move

<<<<<<< HEAD
    /// Adds a new blank trip and selects it.
    private func addBlankTripAndSelect() {
        var newTrip = Trip.blank(at: lastUsedDate)
        newTrip.images.removeAll()
        trips.append(newTrip)
        withAnimation { selectedIndex = max(0, trips.count - 1) }
    } // end func addBlankTripAndSelect

=======
>>>>>>> d298e3a9
    /// Deletes a trip at the given index.
    private func deleteTrip(at index: Int) {
        guard index >= 0 && index < trips.count else { return }
        trips.remove(at: index)
        if trips.isEmpty {
            selectedIndex = 0
        } else {
            selectedIndex = min(index, trips.count - 1)
        }
    } // end func deleteTrip

    /// If the place name is empty for a given card, look up the nearest "significant"
    /// place name using MapKit's `ReverseGeocoderService` (no deprecated CLGeocoder APIs).
    @MainActor
    private func fillPlaceNameIfNeeded(forIndex index: Int, coordinate: CLLocationCoordinate2D) async {
        guard index >= 0 && index < trips.count else { return }

        // If the user has already typed something, do nothing.
        if !trips[index].place.trimmingCharacters(in: .whitespacesAndNewlines).isEmpty {
            return
        }

        do {
            let label = try await ReverseGeocoderService.shared.nearestPlaceName(near: coordinate)
            trips[index].place = label
        } catch {
            // If lookup fails, we simply leave the place blank.
            // You can add logging if desired.
            print("[ReverseGeocoder] Failed to name coordinate: \(error)")
        }
    } // end func fillPlaceNameIfNeeded
} // end struct TripCardsView
<|MERGE_RESOLUTION|>--- conflicted
+++ resolved
@@ -167,17 +167,6 @@
         selectedIndex = newIndex
     } // end func move
 
-<<<<<<< HEAD
-    /// Adds a new blank trip and selects it.
-    private func addBlankTripAndSelect() {
-        var newTrip = Trip.blank(at: lastUsedDate)
-        newTrip.images.removeAll()
-        trips.append(newTrip)
-        withAnimation { selectedIndex = max(0, trips.count - 1) }
-    } // end func addBlankTripAndSelect
-
-=======
->>>>>>> d298e3a9
     /// Deletes a trip at the given index.
     private func deleteTrip(at index: Int) {
         guard index >= 0 && index < trips.count else { return }
